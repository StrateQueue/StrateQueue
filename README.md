# StrateQueue [![Tweet](https://img.shields.io/twitter/url/http/shields.io.svg?style=social)](https://twitter.com/intent/tweet?text=Take%20your%20zipline,%20vectorbt,%20backtesting.py,%20or%20backtrader%20strategies%20live%20with%20zero%20code%20changes&url=https://stratequeue.com&hashtags=python,backtesting,trading,zipline,vectorbt,quant) 

[![PyPI version](https://badge.fury.io/py/stratequeue.svg?refresh=1)](https://badge.fury.io/py/stratequeue)
[![PyPI status](https://img.shields.io/pypi/status/stratequeue.svg)](https://pypi.python.org/pypi/stratequeue/)
[![Python 3.10+](https://img.shields.io/badge/python-3.10+-blue.svg)](https://www.python.org/downloads/)
[![License: AGPL-3.0](https://img.shields.io/badge/License-AGPL--3.0-yellow.svg)](https://github.com/StrateQueue/StrateQueue/blob/main/LICENSE)
[![GitHub contributors](https://img.shields.io/github/contributors/StrateQueue/StrateQueue)](https://github.com/StrateQueue/StrateQueue/graphs/contributors)
[![Downloads](https://pepy.tech/badge/stratequeue)](https://pepy.tech/project/stratequeue)
[![GitHub stars](https://img.shields.io/github/stars/StrateQueue/StrateQueue?refresh=1)](https://github.com/StrateQueue/StrateQueue/stargazers)
<!---[![codecov](https://codecov.io/gh/stratequeue/stratequeue/branch/main/graph/badge.svg)](https://codecov.io/gh/stratequeue/stratequeue)-->

📖 **[Documentation](https://stratequeue.com/docs)** | 🚀 **[Quick Start Guide](https://www.stratequeue.com/docs/quick-start)** | 💬 **[Community](https://discord.gg/H4hWAXJYqX)**

> **The fastest way from backtest to live trading**
[![Stargazers repo roster for @StrateQueue/StrateQueue](https://reporoster.com/stars/StrateQueue/StrateQueue)](https://github.com/StrateQueue/StrateQueue/stargazers)

> ⭐️ If StrateQueue saved you time or taught you something, consider [starring us on GitHub](https://github.com/StrateQueue/StrateQueue) — it helps more quants discover the project!

<!---
## 🌍 README Translations

[🇺🇸 English](README.md) • [🇨🇳 简体中文](README.zh-CN.md) • [繁體中文](README.zh-TW.md) • [🇮🇳 हिंदी](README.hi.md) • [🇫🇷 Français](README.fr.md) • [🇸🇦 العربية](README.ar.md)
-->

## 📈 StrateQueue 📉

Backtest to live in seconds. StrateQueue lets you deploy any Python trading strategy (**backtrader**, **zipline**, **vectorbt**, **backtrader**, etc.) to any broker with one command: ```stratequeue deploy --strategy ./your_script.py```. No code changes.

## 📑 Table of Contents
- [StrateQueue ](#stratequeue-)
<<<<<<< HEAD
  - [🌍 README Translations](#-readme-translations)
  - [📈 StrateQueue 📉](#-stratequeue-)
=======
  <!--- - [🌍 README Translations](#-readme-translations) -->
  - [� StrateQueue 📉](#-stratequeue-)
>>>>>>> a42e6e41
  - [📑 Table of Contents](#-table-of-contents)
  - [🎯 Quick-start: From Backtest to Live in One Command](#-quick-start-from-backtest-to-live-in-one-command)
    - [Your existing backtest:](#your-existing-backtest)
    - [Deploy to live trading:](#deploy-to-live-trading)
  - [🛠️ Prerequisites](#️-prerequisites)
  - [📥 Installation](#-installation)
    - [Setup](#setup)
    - [Dashboard (Experimental)](#dashboard-experimental)
  - [🔧 Supported Integrations](#-supported-integrations)
  - [✨ Why StrateQueue?](#-why-stratequeue)
  - [🔄 How It Works](#-how-it-works)
  - [Star History](#star-history)
  - [⚠️ Disclaimer – No Investment Advice](#️-disclaimer--no-investment-advice)
  - [© License](#-license)

## 🎯 Quick-start: From Backtest to Live in One Command
### Your existing backtest:
```python
class SMAStrategy(Strategy):
    def init(self):
        self.sma_short = self.I(ta.SMA, self.data.Close, 10)
        self.sma_long = self.I(ta.SMA, self.data.Close, 20)
    
    def next(self):
        if crossover(self.sma_short, self.sma_long):
            self.buy()
        elif crossover(self.sma_long, self.sma_short):
            self.sell()
```

### Deploy to live trading:
```
pip install stratequeue
stratequeue deploy \
  --strategy examples/strategies/backtestingpy/sma.py \
  --symbol AAPL \
  --timeframe 1m
```

![Quick Start Demo](examples/vhs/quick-start.gif)

## 🛠️ Prerequisites

- Python **3.10** or newer (tested up to 3.11)
- pip and a virtual environment (recommended)
- (Optional) Broker API credentials if you plan to trade live (e.g. Alpaca, Interactive Brokers)
- (Optional) A C compiler for building certain dependencies (TA-Lib, IB-API) on Linux/macOS

## 📥 Installation

Install the core package:

```bash
pip install stratequeue
```

If you need support for a specific engine or want everything in one go:

```bash
# Zipline support
pip install "stratequeue[zipline]"
# Backtrader support
pip install "stratequeue[backtrader]"
# Backtesting.py support
pip install "stratequeue[backtesting]"
# VectorBT support
pip install "stratequeue[vectorbt]"
# Everything
pip install "stratequeue[all]"
```

### Setup
![Setup](examples/vhs/setup.gif)

### Dashboard (Experimental)
```bash
stratequeue webui
```

## 🔧 Supported Integrations

| Integration | Status |
|-------------|--------|
| **Backtesting Engines** | |
| ├─ backtesting.py | ✅ Implemented |
| ├─ VectorBT | ✅ Implemented |
| ├─ Backtrader | ✅ Implemented |
| └─ Zipline-Reloaded | ✅ Implemented |
| **Brokers** | |
| ├─ Alpaca | ✅ Implemented |
| ├─ Interactive Brokers | ✅ Implemented |
| ├─ Kraken | ❌ Coming Soon |
| └─ Binance | ❌ Coming Soon |
| **Data Providers** | |
| ├─ yfinance | ✅ Implemented |
| ├─ Polygon.io | ✅ Implemented |
| ├─ CoinMarketCap | ✅ Implemented |
| ├─ Alpaca | ✅ Implemented |
| └─ Interactive Brokers | ❌ Coming Soon |

## ✨ Why StrateQueue?

**🛡️ Safe by Default** — Signals-only mode by default. No accidental trades.

**🔌 Engine Agnostic** — Works with backtesting.py, VectorBT, Backtrader, Zipline-Reloaded, and more coming soon.

**🏦 Multi-Broker** — Unified API across Interactive Brokers, Alpaca, and more coming soon.

**🎯 Portfolio Management** — Deploy single strategies or manage hundreds across multiple accounts

## 🔄 How It Works

<img src="examples/imgs/how-it-works.png" alt="How it works" width="600"/>

## Star History

[![Star History Chart](https://api.star-history.com/svg?repos=stratequeue/stratequeue&type=Timeline?refresh=1)](https://www.star-history.com/#stratequeue/stratequeue&Timeline)

## ⚠️ Disclaimer – No Investment Advice

StrateQueue is an open-source toolkit provided **"as-is" for educational and informational purposes only**.
* It does **not** constitute investment advice, brokerage services, or a recommendation to buy or sell any financial instrument.
* All trading involves substantial risk; **past performance is not indicative of future results**. You may lose some or all of your capital.
* By using StrateQueue you acknowledge that **you alone are responsible for your trading decisions** and agree that the StrateQueue maintainers and contributors will **not be liable for any loss or damage** arising from the use of this software.
* Consult a qualified financial professional before deploying live capital.
  
## © License

StrateQueue is released under the **[GNU Affero General Public License v3.0](LICENSE)**.
  <|MERGE_RESOLUTION|>--- conflicted
+++ resolved
@@ -28,13 +28,7 @@
 
 ## 📑 Table of Contents
 - [StrateQueue ](#stratequeue-)
-<<<<<<< HEAD
-  - [🌍 README Translations](#-readme-translations)
   - [📈 StrateQueue 📉](#-stratequeue-)
-=======
-  <!--- - [🌍 README Translations](#-readme-translations) -->
-  - [� StrateQueue 📉](#-stratequeue-)
->>>>>>> a42e6e41
   - [📑 Table of Contents](#-table-of-contents)
   - [🎯 Quick-start: From Backtest to Live in One Command](#-quick-start-from-backtest-to-live-in-one-command)
     - [Your existing backtest:](#your-existing-backtest)
