--- conflicted
+++ resolved
@@ -11,7 +11,6 @@
 
 > **The fastest way from backtest to live trading**
 
-<<<<<<< HEAD
 ## 🌍 README Translations
 
 [🇺🇸 English](README.md) • [🇨🇳 简体中文](README.zh-CN.md) • [繁體中文](README.zh-TW.md) • [🇮🇳 हिंदी](README.hi.md) • [🇫🇷 Français](README.fr.md) • [🇸🇦 العربية](README.ar.md)
@@ -19,15 +18,11 @@
 ## 📈 StrateQueue 📉
 
 Backtest to live in seconds. StrateQueue lets you deploy any Python trading strategy (**backtrader**, **zipline**, **vectorbt**, **backtrader**, etc.) to any broker with one command: ```stratequeue deploy --strategy ./your_script.py```. No code changes.
-=======
-StrateQueue lets you deploy any Python trading strategy (**backtrader**, **zipline**, **vectorbt**, **backtrader**, etc.) to any broker with one command: ```stratequeue deploy --strategy ./your_script.py```. No code changes.
-
-[![Stargazers repo roster for @StrateQueue/StrateQueue](https://reporoster.com/stars/StrateQueue/StrateQueue)](https://github.com/StrateQueue/StrateQueue/stargazers)
->>>>>>> 65a6cad7
 
 ## 📑 Table of Contents
 - [StrateQueue ](#stratequeue-)
   - [🌍 README Translations](#-readme-translations)
+  - [� StrateQueue 📉](#-stratequeue-)
   - [📑 Table of Contents](#-table-of-contents)
   - [🎯 The Magic: From Backtest to Live in One Command](#-the-magic-from-backtest-to-live-in-one-command)
     - [Your existing backtest:](#your-existing-backtest)
